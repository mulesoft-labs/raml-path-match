{
  "name": "raml-path-match",
  "version": "2.2.2",
  "description": "Path matching utility based on the RAML spec",
  "main": "raml-path-match.js",
  "files": [
    "raml-path-match.js",
    "LICENSE"
  ],
  "scripts": {
    "lint": "standard",
    "test-spec": "mocha -R spec --bail",
    "test-cov": "nyc node_modules/mocha/bin/_mocha -- -R spec --bail",
    "test": "npm run lint && npm run test-cov"
  },
  "repository": {
    "type": "git",
    "url": "git://github.com/mulesoft-labs/raml-path-match.git"
  },
  "keywords": [
    "raml",
    "path",
    "route",
    "params"
  ],
  "author": "MuleSoft, Inc.",
  "license": "Apache-2.0",
  "bugs": {
    "url": "https://github.com/mulesoft-labs/raml-path-match/issues"
  },
  "homepage": "https://github.com/mulesoft-labs/raml-path-match",
  "devDependencies": {
    "chai": "^4.1.2",
<<<<<<< HEAD
    "mocha": "^7.1.0",
    "nyc": "^15.0.0",
    "standard": "^14.3.1",
    "webapi-parser": "^0.5.0"
=======
    "mocha": "^7.1.2",
    "nyc": "^15.0.1",
    "standard": "^14.3.3"
>>>>>>> d38185e8
  },
  "dependencies": {
    "ajv": "^6.11.0",
    "raml-sanitize": "^1.3.4"
  }
}<|MERGE_RESOLUTION|>--- conflicted
+++ resolved
@@ -31,16 +31,10 @@
   "homepage": "https://github.com/mulesoft-labs/raml-path-match",
   "devDependencies": {
     "chai": "^4.1.2",
-<<<<<<< HEAD
-    "mocha": "^7.1.0",
-    "nyc": "^15.0.0",
-    "standard": "^14.3.1",
-    "webapi-parser": "^0.5.0"
-=======
+    "webapi-parser": "^0.5.0",
     "mocha": "^7.1.2",
     "nyc": "^15.0.1",
     "standard": "^14.3.3"
->>>>>>> d38185e8
   },
   "dependencies": {
     "ajv": "^6.11.0",
