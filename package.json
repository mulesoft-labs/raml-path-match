--- conflicted
+++ resolved
@@ -31,7 +31,6 @@
   "homepage": "https://github.com/mulesoft-labs/raml-path-match",
   "devDependencies": {
     "chai": "^4.1.2",
-<<<<<<< HEAD
     "mocha": "^8.0.1",
     "nyc": "^15.1.0",
     "standard": "^14.3.4",
@@ -40,15 +39,5 @@
   "dependencies": {
     "ajv": "^6.12.3",
     "raml-sanitize": "^1.4.0"
-=======
-    "mocha": "^7.1.2",
-    "nyc": "^15.0.1",
-    "standard": "^14.3.4"
-  },
-  "dependencies": {
-    "raml-sanitize": "^1.4.0",
-    "raml-validate": "^1.3.0",
-    "xtend": "^4.0.1"
->>>>>>> 6b2752fe
   }
 }